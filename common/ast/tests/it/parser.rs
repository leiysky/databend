// Copyright 2022 Datafuse Labs.
//
// Licensed under the Apache License, Version 2.0 (the "License");
// you may not use this file except in compliance with the License.
// You may obtain a copy of the License at
//
//     http://www.apache.org/licenses/LICENSE-2.0
//
// Unless required by applicable law or agreed to in writing, software
// distributed under the License is distributed on an "AS IS" BASIS,
// WITHOUT WARRANTIES OR CONDITIONS OF ANY KIND, either express or implied.
// See the License for the specific language governing permissions and
// limitations under the License.

use std::io::Write;

use common_ast::parser::error::Backtrace;
use common_ast::parser::error::DisplayError as _;
use common_ast::parser::expr::*;
use common_ast::parser::parse_sql;
use common_ast::parser::query::*;
use common_ast::parser::token::*;
use common_ast::parser::tokenize_sql;
use common_ast::parser::util::Input;
use common_ast::rule;
use common_exception::Result;
use goldenfile::Mint;
use nom::Parser;

macro_rules! run_parser {
    ($file:expr, $parser:expr, $source:expr $(,)*) => {
        let tokens = Tokenizer::new($source).collect::<Result<Vec<_>>>().unwrap();
        let backtrace = Backtrace::new();
        let parser = $parser;
        let mut parser = rule! { #parser ~ &EOI };
        match parser.parse(Input(&tokens, &backtrace)) {
            Ok((i, (output, _))) => {
                assert_eq!(i[0].kind, TokenKind::EOI);
                writeln!($file, "---------- Input ----------").unwrap();
                writeln!($file, "{}", $source).unwrap();
                writeln!($file, "---------- Output ---------").unwrap();
                writeln!($file, "{}", output).unwrap();
                writeln!($file, "---------- AST ------------").unwrap();
                writeln!($file, "{:#?}", output).unwrap();
                writeln!($file, "\n").unwrap();
            }
            Err(nom::Err::Error(err) | nom::Err::Failure(err)) => {
                let report = err.display_error(()).trim_end().to_string();
                writeln!($file, "---------- Input ----------").unwrap();
                writeln!($file, "{}", $source).unwrap();
                writeln!($file, "---------- Output ---------").unwrap();
                writeln!($file, "{}", report).unwrap();
                writeln!($file, "\n").unwrap();
            }
            Err(nom::Err::Incomplete(_)) => unreachable!(),
        }
    };
}

#[test]
fn test_statement() {
    let mut mint = Mint::new("tests/it/testdata");
    let mut file = mint.new_goldenfile("statement.txt").unwrap();
    let cases = &[
        r#"show tables"#,
        r#"show processlist;"#,
        r#"show create table a.b;"#,
        r#"explain pipeline select a from b;"#,
        r#"describe a;"#,
        r#"describe a; describe b"#,
        r#"create table if not exists a.b (c integer not null default 1, b varchar);"#,
        r#"create table if not exists a.b (c integer default 1 not null, b varchar) as select * from t;"#,
        r#"create table a.b like c.d;"#,
        r#"create table t like t2 engine = memory;"#,
        r#"truncate table a;"#,
        r#"truncate table "a".b;"#,
        r#"drop table a;"#,
        r#"drop table if exists a."b";"#,
        r#"use "a";"#,
        r#"create database if not exists a;"#,
        r#"create table c(a DateTime null, b DateTime(3));"#,
        r#"create view v as select number % 3 as a from numbers(1000);"#,
        r#"truncate table test;"#,
        r#"truncate table test_db.test;"#,
        r#"DROP table table1;"#,
        r#"DROP table IF EXISTS table1;"#,
        r#"CREATE TABLE t(c1 int null, c2 bigint null, c3 varchar null);"#,
        r#"CREATE TABLE t(c1 int not null, c2 bigint not null, c3 varchar not null);"#,
        r#"CREATE TABLE t(c1 int default 1);"#,
        r#"DROP database if exists db1;"#,
        r#"select distinct a, count(*) from t where a = 1 and b - 1 < a group by a having a = 1;"#,
        r#"select * from t4;"#,
        r#"select * from aa.bb;"#,
        r#"select * from a, b, c;"#,
        r#"select * from a join b on a.a = b.a;"#,
        r#"select * from a left outer join b on a.a = b.a;"#,
        r#"select * from a right outer join b on a.a = b.a;"#,
        r#"select * from a full outer join b on a.a = b.a;"#,
        r#"select * from a inner join b on a.a = b.a;"#,
        r#"select * from a left outer join b using(a);"#,
        r#"select * from a right outer join b using(a);"#,
        r#"select * from a full outer join b using(a);"#,
        r#"select * from a inner join b using(a);"#,
        r#"insert into t (c1, c2) values (1, 2), (3, 4);"#,
        r#"insert into table t format json;"#,
        r#"insert into table t select * from t2;"#,
        r#"select parse_json('{"k1": [0, 1, 2]}').k1[0];"#,
        r#"create user 'test-e'@'localhost' identified by 'password';"#,
    ];

    for case in cases {
        let tokens = tokenize_sql(case).unwrap();
        let backtrace = Backtrace::new();
        let stmts = parse_sql(&tokens, &backtrace).unwrap();
        writeln!(file, "---------- Input ----------").unwrap();
        writeln!(file, "{}", case).unwrap();
        for stmt in stmts {
            writeln!(file, "---------- Output ---------").unwrap();
            writeln!(file, "{}", stmt).unwrap();
            writeln!(file, "---------- AST ------------").unwrap();
            writeln!(file, "{:#?}", stmt).unwrap();
            writeln!(file, "\n").unwrap();
        }
    }
}

// TODO(andylokandy): remove this test once the new optimizer has been being tested on suites
#[test]
fn test_statements_in_legacy_suites() {
    for entry in glob::glob("../../tests/suites/**/*.sql").unwrap() {
        let file_content = std::fs::read(entry.unwrap()).unwrap();
        let file_str = String::from_utf8_lossy(&file_content).into_owned();

        // Remove error cases
        let file_str = regex::Regex::new(".+ErrorCode.+\n")
            .unwrap()
            .replace_all(&file_str, "")
            .into_owned();

        // TODO(andylokandy): support all cases eventually
        // Remove currently unimplemented cases
        let file_str = regex::Regex::new(
<<<<<<< HEAD
            "(?i).*(SLAVE|MASTER|COMMIT|START|ROLLBACK|FIELDS|GRANT|COPY|ROLE|STAGE|ENGINES|DELETE).*\n",
=======
            "(?i).*(SLAVE|MASTER|COMMIT|START|ROLLBACK|FIELDS|GRANT|COPY|ROLE|STAGE|ENGINES|UNDROP).*\n",
>>>>>>> bcfb88ab
        )
        .unwrap()
        .replace_all(&file_str, "")
        .into_owned();

        let tokens = tokenize_sql(&file_str).unwrap();
        let backtrace = Backtrace::new();
        parse_sql(&tokens, &backtrace).expect(
            "Parser error should not exist in integration suites. \
            Please add parser error cases to `common/ast/tests/it/parser.rs`",
        );
    }
}

#[test]
fn test_statement_error() {
    let mut mint = Mint::new("tests/it/testdata");
    let mut file = mint.new_goldenfile("statement-error.txt").unwrap();

    let cases = &[
        r#"create table a.b (c integer not null 1, b float(10))"#,
        r#"create table a (c float(10))"#,
        r#"create table a (c varch)"#,
        r#"drop table if a.b"#,
        r#"truncate table a.b.c.d"#,
        r#"truncate a"#,
        r#"drop a"#,
        r#"insert into t format"#,
        r#"alter database system x rename to db"#,
        r#"create user 'test-e'@'localhost' identified bi 'password';"#,
    ];

    for case in cases {
        let tokens = tokenize_sql(case).unwrap();
        let backtrace = Backtrace::new();
        let err = parse_sql(&tokens, &backtrace).unwrap_err();
        writeln!(file, "---------- Input ----------").unwrap();
        writeln!(file, "{}", case).unwrap();
        writeln!(file, "---------- Output ---------").unwrap();
        writeln!(file, "{}", err.message()).unwrap();
    }
}

#[test]
fn test_query() {
    let mut mint = Mint::new("tests/it/testdata");
    let mut file = mint.new_goldenfile("query.txt").unwrap();
    let cases = &[
        r#"select * from a limit 3 offset 4 format csv"#,
        r#"select * from customer inner join orders"#,
        r#"select * from customer cross join orders"#,
        r#"select * from customer inner join orders on a = b limit 1"#,
        r#"select * from customer inner join orders on a = b limit 2 offset 3"#,
        r#"select * from customer natural full join orders"#,
        r#"select * from customer natural join orders left outer join detail using (id)"#,
        r#"select c_count, count(*) as custdist, sum(c_acctbal) as totacctbal
            from customer, orders ODS,
                (
                    select
                        c_custkey,
                        count(o_orderkey)
                    from
                        customer left outer join orders on
                            c_custkey = o_custkey
                            and o_comment not like '%:1%:2%'
                    group by
                        c_custkey
                ) as c_orders
            group by c_count
            order by custdist desc, c_count asc, totacctbal
            limit 10, totacctbal"#,
    ];

    for case in cases {
        run_parser!(file, query, case);
    }
}

#[test]
fn test_query_error() {
    let mut mint = Mint::new("tests/it/testdata");
    let mut file = mint.new_goldenfile("query-error.txt").unwrap();
    let cases = &[
        r#"select * from customer join where a = b"#,
        r#"select * from join customer"#,
        r#"select * from customer natural inner join orders on a = b"#,
        r#"select * order a"#,
        r#"select * order"#,
        r#"select number + 5 as a, cast(number as float(255))"#,
    ];

    for case in cases {
        run_parser!(file, query, case);
    }
}

#[test]
fn test_expr() {
    let mut mint = Mint::new("tests/it/testdata");
    let mut file = mint.new_goldenfile("expr.txt").unwrap();

    let cases = &[
        r#"a"#,
        r#"'I''m who I\'m.'"#,
        r#"'\776 \n \t \u0053 \xaa'"#,
        r#"char(0xD0, 0xBF, 0xD1)"#,
        r#"[42, 3.5, 4., .001, 5e2, 1.925e-3, .38e+7, 1.e-01, 0xfff, x'deedbeef']"#,
        r#"123456789012345678901234567890"#,
        r#"x'123456789012345678901234567890'"#,
        r#"1e100000000000000"#,
        r#"-1"#,
        r#"(1,)"#,
        r#"(1,2)"#,
        r#"(1,2,)"#,
        r#"[1]"#,
        r#"[1,]"#,
        r#"[[1]]"#,
        r#"[[1],[2]]"#,
        r#"[[[1,2,3],[4,5,6]],[[7,8,9]]][0][1][2]"#,
        r#"typeof(1 + 2)"#,
        r#"- - + + - 1 + + - 2"#,
        r#"0XFF + 0xff + 0xa + x'ffff'"#,
        r#"1 - -(- - -1)"#,
        r#"1 + a * c.d"#,
        r#"number % 2"#,
        r#"`t`:k1.k2"#,
        r#"col1 not between 1 and 2"#,
        r#"sum(col1)"#,
        r#""random"()"#,
        r#"random(distinct)"#,
        r#"covar_samp(number, number)"#,
        r#"CAST(col1 AS BIGINT UNSIGNED)"#,
        r#"TRY_CAST(col1 AS BIGINT UNSIGNED)"#,
        r#"trim(leading 'abc' from 'def')"#,
        r#"extract(year from d)"#,
        r#"position('a' in str)"#,
        r#"substring(a from b for c)"#,
        r#"substring(a, b, c)"#,
        r#"col1::UInt8"#,
        r#"(arr[0]:a).b"#,
        r#"arr[4]["k"]"#,
        r#"a rlike '^11'"#,
        r#"G.E.B IS NOT NULL AND col1 not between col2 and (1 + col3) DIV sum(col4)"#,
        r#"sum(CASE WHEN n2.n_name = 'GERMANY' THEN ol_amount ELSE 0 END) / CASE WHEN sum(ol_amount) = 0 THEN 1 ELSE sum(ol_amount) END"#,
        r#"p_partkey = l_partkey
            AND p_brand = 'Brand#12'
            AND p_container IN ('SM CASE', 'SM BOX', 'SM PACK', 'SM PKG')
            AND l_quantity >= CAST (1 AS smallint) AND l_quantity <= CAST (1 + 10 AS smallint)
            AND p_size BETWEEN CAST (1 AS smallint) AND CAST (5 AS smallint)
            AND l_shipmode IN ('AIR', 'AIR REG')
            AND l_shipinstruct = 'DELIVER IN PERSON'"#,
        r#"nullif(1, 1)"#,
        r#"nullif(a, b)"#,
    ];

    for case in cases {
        run_parser!(file, expr, case);
    }
}

#[test]
fn test_expr_error() {
    let mut mint = Mint::new("tests/it/testdata");
    let mut file = mint.new_goldenfile("expr-error.txt").unwrap();

    let cases = &[
        r#"5 * (a and ) 1"#,
        r#"a + +"#,
        r#"CAST(col1 AS foo)"#,
        // TODO(andylokandy): This is a bug being tracking in https://github.com/segeljakt/pratt/issues/7
        r#"1 a"#,
        r#"CAST(col1)"#,
        r#"G.E.B IS NOT NULL AND
            col1 NOT BETWEEN col2 AND
                AND 1 + col3 DIV sum(col4)"#,
    ];

    for case in cases {
        run_parser!(file, expr, case);
    }
}<|MERGE_RESOLUTION|>--- conflicted
+++ resolved
@@ -140,11 +140,7 @@
         // TODO(andylokandy): support all cases eventually
         // Remove currently unimplemented cases
         let file_str = regex::Regex::new(
-<<<<<<< HEAD
-            "(?i).*(SLAVE|MASTER|COMMIT|START|ROLLBACK|FIELDS|GRANT|COPY|ROLE|STAGE|ENGINES|DELETE).*\n",
-=======
-            "(?i).*(SLAVE|MASTER|COMMIT|START|ROLLBACK|FIELDS|GRANT|COPY|ROLE|STAGE|ENGINES|UNDROP).*\n",
->>>>>>> bcfb88ab
+            "(?i).*(SLAVE|MASTER|COMMIT|START|ROLLBACK|FIELDS|GRANT|COPY|ROLE|STAGE|ENGINES|UNDROP|DELETE).*\n",
         )
         .unwrap()
         .replace_all(&file_str, "")
