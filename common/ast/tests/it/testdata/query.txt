---------- Input ----------
select * from customer inner join orders on a = b limit 1
---------- Output ---------
SELECT * FROM customer INNER JOIN orders ON a = b LIMIT 1
---------- AST ------------
Query {
    body: Select(
        SelectStmt {
            distinct: false,
            select_list: [
                QualifiedName(
                    [
                        Star,
                    ],
                ),
            ],
            from: Some(
                Join(
                    Join {
                        op: Inner,
                        condition: On(
                            BinaryOp {
                                op: Eq,
                                left: ColumnRef {
                                    database: None,
                                    table: None,
                                    column: Identifier {
                                        name: "a",
                                        quote: None,
                                    },
                                },
                                right: ColumnRef {
                                    database: None,
                                    table: None,
                                    column: Identifier {
                                        name: "b",
                                        quote: None,
                                    },
                                },
                            },
                        ),
                        left: Table {
                            database: None,
                            table: Identifier {
                                name: "customer",
                                quote: None,
                            },
                            alias: None,
                        },
                        right: Table {
                            database: None,
                            table: Identifier {
                                name: "orders",
                                quote: None,
                            },
                            alias: None,
                        },
                    },
                ),
            ),
            selection: None,
            group_by: [],
            having: None,
        },
    ),
    order_by: [],
    limit: [
        Literal(
            Number(
                "1",
            ),
        ),
    ],
    offset: None,
}


---------- Input ----------
select * from customer inner join orders on a = b limit 2 offset 3
---------- Output ---------
SELECT * FROM customer INNER JOIN orders ON a = b LIMIT 2 OFFSET 3
---------- AST ------------
Query {
    body: Select(
        SelectStmt {
            distinct: false,
            select_list: [
                QualifiedName(
                    [
                        Star,
                    ],
                ),
            ],
            from: Some(
                Join(
                    Join {
                        op: Inner,
                        condition: On(
                            BinaryOp {
                                op: Eq,
                                left: ColumnRef {
                                    database: None,
                                    table: None,
                                    column: Identifier {
                                        name: "a",
                                        quote: None,
                                    },
                                },
                                right: ColumnRef {
                                    database: None,
                                    table: None,
                                    column: Identifier {
                                        name: "b",
                                        quote: None,
                                    },
                                },
                            },
                        ),
                        left: Table {
                            database: None,
                            table: Identifier {
                                name: "customer",
                                quote: None,
                            },
                            alias: None,
                        },
                        right: Table {
                            database: None,
                            table: Identifier {
                                name: "orders",
                                quote: None,
                            },
                            alias: None,
                        },
                    },
                ),
            ),
            selection: None,
            group_by: [],
            having: None,
        },
    ),
    order_by: [],
    limit: [
        Literal(
            Number(
                "2",
            ),
        ),
    ],
    offset: Some(
        Literal(
            Number(
                "3",
            ),
        ),
    ),
}


---------- Input ----------
select * from customer natural full join orders
---------- Output ---------
SELECT * FROM customer NATURAL FULL OUTER JOIN orders
---------- AST ------------
Query {
    body: Select(
        SelectStmt {
            distinct: false,
            select_list: [
                QualifiedName(
                    [
                        Star,
                    ],
                ),
            ],
            from: Some(
                Join(
                    Join {
                        op: FullOuter,
                        condition: Natural,
                        left: Table {
                            database: None,
                            table: Identifier {
                                name: "customer",
                                quote: None,
                            },
                            alias: None,
                        },
                        right: Table {
                            database: None,
                            table: Identifier {
                                name: "orders",
                                quote: None,
                            },
                            alias: None,
                        },
                    },
                ),
            ),
            selection: None,
            group_by: [],
            having: None,
        },
    ),
    order_by: [],
    limit: [],
    offset: None,
}


---------- Input ----------
select * from customer natural join orders left outer join detail using (id)
---------- Output ---------
SELECT * FROM customer NATURAL INNER JOIN orders LEFT OUTER JOIN detail USING(id)
---------- AST ------------
Query {
    body: Select(
        SelectStmt {
            distinct: false,
            select_list: [
                QualifiedName(
                    [
                        Star,
                    ],
                ),
            ],
            from: Some(
                Join(
                    Join {
                        op: LeftOuter,
                        condition: Using(
                            [
                                Identifier {
                                    name: "id",
                                    quote: None,
                                },
                            ],
                        ),
                        left: Join(
                            Join {
                                op: Inner,
                                condition: Natural,
                                left: Table {
                                    database: None,
                                    table: Identifier {
                                        name: "customer",
                                        quote: None,
                                    },
                                    alias: None,
                                },
                                right: Table {
                                    database: None,
                                    table: Identifier {
                                        name: "orders",
                                        quote: None,
                                    },
                                    alias: None,
                                },
                            },
                        ),
                        right: Table {
                            database: None,
                            table: Identifier {
                                name: "detail",
                                quote: None,
                            },
                            alias: None,
                        },
                    },
                ),
            ),
            selection: None,
            group_by: [],
            having: None,
        },
    ),
    order_by: [],
    limit: [],
    offset: None,
}


---------- Input ----------
select c_count, count(*) as custdist, sum(c_acctbal) as totacctbal
            from customer, orders ODS,
                (
                    select
                        c_custkey,
                        count(o_orderkey)
                    from
                        customer left outer join orders on
                            c_custkey = o_custkey
                            and o_comment not like '%:1%:2%'
                    group by
                        c_custkey
                ) as c_orders
            group by c_count
            order by custdist desc, c_count asc, totacctbal
            limit 10, totacctbal
---------- Output ---------
SELECT c_count, COUNT(*) AS custdist, sum(c_acctbal) AS totacctbal FROM customer CROSS JOIN orders AS ODS CROSS JOIN (SELECT c_custkey, count(o_orderkey) FROM customer LEFT OUTER JOIN orders ON c_custkey = o_custkey AND o_comment NOT LIKE '%:1%:2%' GROUP BY c_custkey) AS c_orders GROUP BY c_count ORDER BY custdist DESC, c_count ASC, totacctbal LIMIT 10, totacctbal
---------- AST ------------
Query {
    body: Select(
        SelectStmt {
            distinct: false,
            select_list: [
                AliasedExpr {
                    expr: ColumnRef {
                        database: None,
                        table: None,
                        column: Identifier {
                            name: "c_count",
                            quote: None,
                        },
                    },
                    alias: None,
                },
                AliasedExpr {
                    expr: CountAll,
                    alias: Some(
                        Identifier {
                            name: "custdist",
                            quote: None,
                        },
                    ),
                },
                AliasedExpr {
                    expr: FunctionCall {
                        distinct: false,
                        name: Identifier {
                            name: "sum",
                            quote: None,
                        },
                        args: [
                            ColumnRef {
                                database: None,
                                table: None,
                                column: Identifier {
                                    name: "c_acctbal",
                                    quote: None,
                                },
                            },
                        ],
                        params: [],
                    },
                    alias: Some(
                        Identifier {
                            name: "totacctbal",
                            quote: None,
                        },
                    ),
                },
            ],
<<<<<<< HEAD
            from: Join(
                Join {
                    op: CrossJoin,
                    condition: None,
                    left: Join(
                        Join {
                            op: CrossJoin,
                            condition: None,
                            left: Table {
                                catalog: None,
                                database: None,
                                table: Identifier {
                                    name: "customer",
                                    quote: None,
                                },
                                alias: None,
                            },
                            right: Table {
                                catalog: None,
                                database: None,
                                table: Identifier {
                                    name: "orders",
                                    quote: None,
=======
            from: Some(
                Join(
                    Join {
                        op: CrossJoin,
                        condition: None,
                        left: Join(
                            Join {
                                op: CrossJoin,
                                condition: None,
                                left: Table {
                                    database: None,
                                    table: Identifier {
                                        name: "customer",
                                        quote: None,
                                    },
                                    alias: None,
>>>>>>> 505e93a2
                                },
                                right: Table {
                                    database: None,
                                    table: Identifier {
                                        name: "orders",
                                        quote: None,
                                    },
                                    alias: Some(
                                        TableAlias {
                                            name: Identifier {
                                                name: "ODS",
                                                quote: None,
                                            },
                                            columns: [],
                                        },
                                    ),
                                },
                            },
                        ),
                        right: Subquery {
                            subquery: Query {
                                body: Select(
                                    SelectStmt {
                                        distinct: false,
                                        select_list: [
                                            AliasedExpr {
                                                expr: ColumnRef {
                                                    database: None,
                                                    table: None,
                                                    column: Identifier {
                                                        name: "c_custkey",
                                                        quote: None,
                                                    },
                                                },
                                                alias: None,
                                            },
                                            AliasedExpr {
                                                expr: FunctionCall {
                                                    distinct: false,
                                                    name: Identifier {
                                                        name: "count",
                                                        quote: None,
                                                    },
                                                    args: [
                                                        ColumnRef {
                                                            database: None,
                                                            table: None,
                                                            column: Identifier {
                                                                name: "o_orderkey",
                                                                quote: None,
                                                            },
                                                        },
                                                    ],
                                                    params: [],
                                                },
                                                alias: None,
                                            },
                                        ],
                                        from: Some(
                                            Join(
                                                Join {
                                                    op: LeftOuter,
                                                    condition: On(
                                                        BinaryOp {
                                                            op: And,
                                                            left: BinaryOp {
                                                                op: Eq,
                                                                left: ColumnRef {
                                                                    database: None,
                                                                    table: None,
                                                                    column: Identifier {
                                                                        name: "c_custkey",
                                                                        quote: None,
                                                                    },
                                                                },
                                                                right: ColumnRef {
                                                                    database: None,
                                                                    table: None,
                                                                    column: Identifier {
                                                                        name: "o_custkey",
                                                                        quote: None,
                                                                    },
                                                                },
                                                            },
                                                            right: BinaryOp {
                                                                op: NotLike,
                                                                left: ColumnRef {
                                                                    database: None,
                                                                    table: None,
                                                                    column: Identifier {
                                                                        name: "o_comment",
                                                                        quote: None,
                                                                    },
                                                                },
                                                                right: Literal(
                                                                    String(
                                                                        "%:1%:2%",
                                                                    ),
                                                                ),
                                                            },
                                                        },
                                                    ),
                                                    left: Table {
                                                        database: None,
                                                        table: Identifier {
                                                            name: "customer",
                                                            quote: None,
                                                        },
                                                        alias: None,
                                                    },
                                                    right: Table {
                                                        database: None,
                                                        table: Identifier {
                                                            name: "orders",
                                                            quote: None,
                                                        },
                                                        alias: None,
                                                    },
                                                },
                                            ),
<<<<<<< HEAD
                                            left: Table {
                                                catalog: None,
                                                database: None,
                                                table: Identifier {
                                                    name: "customer",
                                                    quote: None,
                                                },
                                                alias: None,
                                            },
                                            right: Table {
                                                catalog: None,
=======
                                        ),
                                        selection: None,
                                        group_by: [
                                            ColumnRef {
>>>>>>> 505e93a2
                                                database: None,
                                                table: None,
                                                column: Identifier {
                                                    name: "c_custkey",
                                                    quote: None,
                                                },
                                            },
                                        ],
                                        having: None,
                                    },
                                ),
                                order_by: [],
                                limit: [],
                                offset: None,
                            },
                            alias: Some(
                                TableAlias {
                                    name: Identifier {
                                        name: "c_orders",
                                        quote: None,
                                    },
                                    columns: [],
                                },
                            ),
                        },
                    },
                ),
            ),
            selection: None,
            group_by: [
                ColumnRef {
                    database: None,
                    table: None,
                    column: Identifier {
                        name: "c_count",
                        quote: None,
                    },
                },
            ],
            having: None,
        },
    ),
    order_by: [
        OrderByExpr {
            expr: ColumnRef {
                database: None,
                table: None,
                column: Identifier {
                    name: "custdist",
                    quote: None,
                },
            },
            asc: Some(
                false,
            ),
            nulls_first: None,
        },
        OrderByExpr {
            expr: ColumnRef {
                database: None,
                table: None,
                column: Identifier {
                    name: "c_count",
                    quote: None,
                },
            },
            asc: Some(
                true,
            ),
            nulls_first: None,
        },
        OrderByExpr {
            expr: ColumnRef {
                database: None,
                table: None,
                column: Identifier {
                    name: "totacctbal",
                    quote: None,
                },
            },
            asc: None,
            nulls_first: None,
        },
    ],
    limit: [
        Literal(
            Number(
                "10",
            ),
        ),
        ColumnRef {
            database: None,
            table: None,
            column: Identifier {
                name: "totacctbal",
                quote: None,
            },
        },
    ],
    offset: None,
}

<<<<<<< HEAD

---------- Input ----------
select * from customer inner join orders on a = b limit 1
---------- Output ---------
SELECT * FROM customer INNER JOIN orders ON a = b LIMIT 1
---------- AST ------------
Query {
    body: Select(
        SelectStmt {
            distinct: false,
            select_list: [
                QualifiedName(
                    [
                        Star,
                    ],
                ),
            ],
            from: Join(
                Join {
                    op: Inner,
                    condition: On(
                        BinaryOp {
                            op: Eq,
                            left: ColumnRef {
                                database: None,
                                table: None,
                                column: Identifier {
                                    name: "a",
                                    quote: None,
                                },
                            },
                            right: ColumnRef {
                                database: None,
                                table: None,
                                column: Identifier {
                                    name: "b",
                                    quote: None,
                                },
                            },
                        },
                    ),
                    left: Table {
                        catalog: None,
                        database: None,
                        table: Identifier {
                            name: "customer",
                            quote: None,
                        },
                        alias: None,
                    },
                    right: Table {
                        catalog: None,
                        database: None,
                        table: Identifier {
                            name: "orders",
                            quote: None,
                        },
                        alias: None,
                    },
                },
            ),
            selection: None,
            group_by: [],
            having: None,
        },
    ),
    order_by: [],
    limit: [
        Literal(
            Number(
                "1",
            ),
        ),
    ],
    offset: None,
}


---------- Input ----------
select * from customer inner join orders on a = b limit 2 offset 3
---------- Output ---------
SELECT * FROM customer INNER JOIN orders ON a = b LIMIT 2 OFFSET 3
---------- AST ------------
Query {
    body: Select(
        SelectStmt {
            distinct: false,
            select_list: [
                QualifiedName(
                    [
                        Star,
                    ],
                ),
            ],
            from: Join(
                Join {
                    op: Inner,
                    condition: On(
                        BinaryOp {
                            op: Eq,
                            left: ColumnRef {
                                database: None,
                                table: None,
                                column: Identifier {
                                    name: "a",
                                    quote: None,
                                },
                            },
                            right: ColumnRef {
                                database: None,
                                table: None,
                                column: Identifier {
                                    name: "b",
                                    quote: None,
                                },
                            },
                        },
                    ),
                    left: Table {
                        catalog: None,
                        database: None,
                        table: Identifier {
                            name: "customer",
                            quote: None,
                        },
                        alias: None,
                    },
                    right: Table {
                        catalog: None,
                        database: None,
                        table: Identifier {
                            name: "orders",
                            quote: None,
                        },
                        alias: None,
                    },
                },
            ),
            selection: None,
            group_by: [],
            having: None,
        },
    ),
    order_by: [],
    limit: [
        Literal(
            Number(
                "2",
            ),
        ),
    ],
    offset: Some(
        Literal(
            Number(
                "3",
            ),
        ),
    ),
}


---------- Input ----------
select * from customer natural full join orders
---------- Output ---------
SELECT * FROM customer NATURAL FULL OUTER JOIN orders
---------- AST ------------
Query {
    body: Select(
        SelectStmt {
            distinct: false,
            select_list: [
                QualifiedName(
                    [
                        Star,
                    ],
                ),
            ],
            from: Join(
                Join {
                    op: FullOuter,
                    condition: Natural,
                    left: Table {
                        catalog: None,
                        database: None,
                        table: Identifier {
                            name: "customer",
                            quote: None,
                        },
                        alias: None,
                    },
                    right: Table {
                        catalog: None,
                        database: None,
                        table: Identifier {
                            name: "orders",
                            quote: None,
                        },
                        alias: None,
                    },
                },
            ),
            selection: None,
            group_by: [],
            having: None,
        },
    ),
    order_by: [],
    limit: [],
    offset: None,
}


---------- Input ----------
select * from customer natural join orders left outer join detail using (id)
---------- Output ---------
SELECT * FROM customer NATURAL INNER JOIN orders LEFT OUTER JOIN detail USING(id)
---------- AST ------------
Query {
    body: Select(
        SelectStmt {
            distinct: false,
            select_list: [
                QualifiedName(
                    [
                        Star,
                    ],
                ),
            ],
            from: Join(
                Join {
                    op: LeftOuter,
                    condition: Using(
                        [
                            Identifier {
                                name: "id",
                                quote: None,
                            },
                        ],
                    ),
                    left: Join(
                        Join {
                            op: Inner,
                            condition: Natural,
                            left: Table {
                                catalog: None,
                                database: None,
                                table: Identifier {
                                    name: "customer",
                                    quote: None,
                                },
                                alias: None,
                            },
                            right: Table {
                                catalog: None,
                                database: None,
                                table: Identifier {
                                    name: "orders",
                                    quote: None,
                                },
                                alias: None,
                            },
                        },
                    ),
                    right: Table {
                        catalog: None,
                        database: None,
                        table: Identifier {
                            name: "detail",
                            quote: None,
                        },
                        alias: None,
                    },
                },
            ),
            selection: None,
            group_by: [],
            having: None,
        },
    ),
    order_by: [],
    limit: [],
    offset: None,
}

=======
>>>>>>> 505e93a2
<|MERGE_RESOLUTION|>--- conflicted
+++ resolved
@@ -40,6 +40,7 @@
                             },
                         ),
                         left: Table {
+                            catalog: None,
                             database: None,
                             table: Identifier {
                                 name: "customer",
@@ -48,6 +49,7 @@
                             alias: None,
                         },
                         right: Table {
+                            catalog: None,
                             database: None,
                             table: Identifier {
                                 name: "orders",
@@ -117,6 +119,7 @@
                             },
                         ),
                         left: Table {
+                            catalog: None,
                             database: None,
                             table: Identifier {
                                 name: "customer",
@@ -125,6 +128,7 @@
                             alias: None,
                         },
                         right: Table {
+                            catalog: None,
                             database: None,
                             table: Identifier {
                                 name: "orders",
@@ -180,6 +184,7 @@
                         op: FullOuter,
                         condition: Natural,
                         left: Table {
+                            catalog: None,
                             database: None,
                             table: Identifier {
                                 name: "customer",
@@ -188,6 +193,7 @@
                             alias: None,
                         },
                         right: Table {
+                            catalog: None,
                             database: None,
                             table: Identifier {
                                 name: "orders",
@@ -242,6 +248,7 @@
                                 op: Inner,
                                 condition: Natural,
                                 left: Table {
+                                    catalog: None,
                                     database: None,
                                     table: Identifier {
                                         name: "customer",
@@ -250,6 +257,7 @@
                                     alias: None,
                                 },
                                 right: Table {
+                                    catalog: None,
                                     database: None,
                                     table: Identifier {
                                         name: "orders",
@@ -260,6 +268,7 @@
                             },
                         ),
                         right: Table {
+                            catalog: None,
                             database: None,
                             table: Identifier {
                                 name: "detail",
@@ -353,31 +362,6 @@
                     ),
                 },
             ],
-<<<<<<< HEAD
-            from: Join(
-                Join {
-                    op: CrossJoin,
-                    condition: None,
-                    left: Join(
-                        Join {
-                            op: CrossJoin,
-                            condition: None,
-                            left: Table {
-                                catalog: None,
-                                database: None,
-                                table: Identifier {
-                                    name: "customer",
-                                    quote: None,
-                                },
-                                alias: None,
-                            },
-                            right: Table {
-                                catalog: None,
-                                database: None,
-                                table: Identifier {
-                                    name: "orders",
-                                    quote: None,
-=======
             from: Some(
                 Join(
                     Join {
@@ -388,15 +372,16 @@
                                 op: CrossJoin,
                                 condition: None,
                                 left: Table {
+                                    catalog: None,
                                     database: None,
                                     table: Identifier {
                                         name: "customer",
                                         quote: None,
                                     },
                                     alias: None,
->>>>>>> 505e93a2
                                 },
                                 right: Table {
+                                    catalog: None,
                                     database: None,
                                     table: Identifier {
                                         name: "orders",
@@ -498,6 +483,7 @@
                                                         },
                                                     ),
                                                     left: Table {
+                                                        catalog: None,
                                                         database: None,
                                                         table: Identifier {
                                                             name: "customer",
@@ -506,6 +492,7 @@
                                                         alias: None,
                                                     },
                                                     right: Table {
+                                                        catalog: None,
                                                         database: None,
                                                         table: Identifier {
                                                             name: "orders",
@@ -515,24 +502,10 @@
                                                     },
                                                 },
                                             ),
-<<<<<<< HEAD
-                                            left: Table {
-                                                catalog: None,
-                                                database: None,
-                                                table: Identifier {
-                                                    name: "customer",
-                                                    quote: None,
-                                                },
-                                                alias: None,
-                                            },
-                                            right: Table {
-                                                catalog: None,
-=======
                                         ),
                                         selection: None,
                                         group_by: [
                                             ColumnRef {
->>>>>>> 505e93a2
                                                 database: None,
                                                 table: None,
                                                 column: Identifier {
@@ -635,290 +608,3 @@
     offset: None,
 }
 
-<<<<<<< HEAD
-
----------- Input ----------
-select * from customer inner join orders on a = b limit 1
----------- Output ---------
-SELECT * FROM customer INNER JOIN orders ON a = b LIMIT 1
----------- AST ------------
-Query {
-    body: Select(
-        SelectStmt {
-            distinct: false,
-            select_list: [
-                QualifiedName(
-                    [
-                        Star,
-                    ],
-                ),
-            ],
-            from: Join(
-                Join {
-                    op: Inner,
-                    condition: On(
-                        BinaryOp {
-                            op: Eq,
-                            left: ColumnRef {
-                                database: None,
-                                table: None,
-                                column: Identifier {
-                                    name: "a",
-                                    quote: None,
-                                },
-                            },
-                            right: ColumnRef {
-                                database: None,
-                                table: None,
-                                column: Identifier {
-                                    name: "b",
-                                    quote: None,
-                                },
-                            },
-                        },
-                    ),
-                    left: Table {
-                        catalog: None,
-                        database: None,
-                        table: Identifier {
-                            name: "customer",
-                            quote: None,
-                        },
-                        alias: None,
-                    },
-                    right: Table {
-                        catalog: None,
-                        database: None,
-                        table: Identifier {
-                            name: "orders",
-                            quote: None,
-                        },
-                        alias: None,
-                    },
-                },
-            ),
-            selection: None,
-            group_by: [],
-            having: None,
-        },
-    ),
-    order_by: [],
-    limit: [
-        Literal(
-            Number(
-                "1",
-            ),
-        ),
-    ],
-    offset: None,
-}
-
-
----------- Input ----------
-select * from customer inner join orders on a = b limit 2 offset 3
----------- Output ---------
-SELECT * FROM customer INNER JOIN orders ON a = b LIMIT 2 OFFSET 3
----------- AST ------------
-Query {
-    body: Select(
-        SelectStmt {
-            distinct: false,
-            select_list: [
-                QualifiedName(
-                    [
-                        Star,
-                    ],
-                ),
-            ],
-            from: Join(
-                Join {
-                    op: Inner,
-                    condition: On(
-                        BinaryOp {
-                            op: Eq,
-                            left: ColumnRef {
-                                database: None,
-                                table: None,
-                                column: Identifier {
-                                    name: "a",
-                                    quote: None,
-                                },
-                            },
-                            right: ColumnRef {
-                                database: None,
-                                table: None,
-                                column: Identifier {
-                                    name: "b",
-                                    quote: None,
-                                },
-                            },
-                        },
-                    ),
-                    left: Table {
-                        catalog: None,
-                        database: None,
-                        table: Identifier {
-                            name: "customer",
-                            quote: None,
-                        },
-                        alias: None,
-                    },
-                    right: Table {
-                        catalog: None,
-                        database: None,
-                        table: Identifier {
-                            name: "orders",
-                            quote: None,
-                        },
-                        alias: None,
-                    },
-                },
-            ),
-            selection: None,
-            group_by: [],
-            having: None,
-        },
-    ),
-    order_by: [],
-    limit: [
-        Literal(
-            Number(
-                "2",
-            ),
-        ),
-    ],
-    offset: Some(
-        Literal(
-            Number(
-                "3",
-            ),
-        ),
-    ),
-}
-
-
----------- Input ----------
-select * from customer natural full join orders
----------- Output ---------
-SELECT * FROM customer NATURAL FULL OUTER JOIN orders
----------- AST ------------
-Query {
-    body: Select(
-        SelectStmt {
-            distinct: false,
-            select_list: [
-                QualifiedName(
-                    [
-                        Star,
-                    ],
-                ),
-            ],
-            from: Join(
-                Join {
-                    op: FullOuter,
-                    condition: Natural,
-                    left: Table {
-                        catalog: None,
-                        database: None,
-                        table: Identifier {
-                            name: "customer",
-                            quote: None,
-                        },
-                        alias: None,
-                    },
-                    right: Table {
-                        catalog: None,
-                        database: None,
-                        table: Identifier {
-                            name: "orders",
-                            quote: None,
-                        },
-                        alias: None,
-                    },
-                },
-            ),
-            selection: None,
-            group_by: [],
-            having: None,
-        },
-    ),
-    order_by: [],
-    limit: [],
-    offset: None,
-}
-
-
----------- Input ----------
-select * from customer natural join orders left outer join detail using (id)
----------- Output ---------
-SELECT * FROM customer NATURAL INNER JOIN orders LEFT OUTER JOIN detail USING(id)
----------- AST ------------
-Query {
-    body: Select(
-        SelectStmt {
-            distinct: false,
-            select_list: [
-                QualifiedName(
-                    [
-                        Star,
-                    ],
-                ),
-            ],
-            from: Join(
-                Join {
-                    op: LeftOuter,
-                    condition: Using(
-                        [
-                            Identifier {
-                                name: "id",
-                                quote: None,
-                            },
-                        ],
-                    ),
-                    left: Join(
-                        Join {
-                            op: Inner,
-                            condition: Natural,
-                            left: Table {
-                                catalog: None,
-                                database: None,
-                                table: Identifier {
-                                    name: "customer",
-                                    quote: None,
-                                },
-                                alias: None,
-                            },
-                            right: Table {
-                                catalog: None,
-                                database: None,
-                                table: Identifier {
-                                    name: "orders",
-                                    quote: None,
-                                },
-                                alias: None,
-                            },
-                        },
-                    ),
-                    right: Table {
-                        catalog: None,
-                        database: None,
-                        table: Identifier {
-                            name: "detail",
-                            quote: None,
-                        },
-                        alias: None,
-                    },
-                },
-            ),
-            selection: None,
-            group_by: [],
-            having: None,
-        },
-    ),
-    order_by: [],
-    limit: [],
-    offset: None,
-}
-
-=======
->>>>>>> 505e93a2
