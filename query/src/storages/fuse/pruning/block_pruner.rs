//  Copyright 2021 Datafuse Labs.
//
//  Licensed under the Apache License, Version 2.0 (the "License");
//  you may not use this file except in compliance with the License.
//  You may obtain a copy of the License at
//
//      http://www.apache.org/licenses/LICENSE-2.0
//
//  Unless required by applicable law or agreed to in writing, software
//  distributed under the License is distributed on an "AS IS" BASIS,
//  WITHOUT WARRANTIES OR CONDITIONS OF ANY KIND, either express or implied.
//  See the License for the specific language governing permissions and
//  limitations under the License.
//

use std::sync::Arc;

use common_datavalues::DataSchemaRef;
use common_exception::Result;
use common_planners::Extras;
use common_tracing::tracing;
use futures::StreamExt;
use futures::TryStreamExt;

use crate::sessions::QueryContext;
use crate::storages::fuse::io::MetaReaders;
use crate::storages::fuse::meta::BlockMeta;
use crate::storages::fuse::meta::SegmentInfo;
use crate::storages::fuse::meta::TableSnapshot;
use crate::storages::index::BlockStatistics;
use crate::storages::index::RangeFilter;

pub struct BlockPruner {
    table_snapshot: Arc<TableSnapshot>,
}

type Pred = Box<dyn Fn(&BlockStatistics) -> Result<bool> + Send + Sync + Unpin>;
impl BlockPruner {
    pub fn new(table_snapshot: Arc<TableSnapshot>) -> Self {
        Self { table_snapshot }
    }

    #[tracing::instrument(level = "debug", skip_all, fields(ctx.id = ctx.get_id().as_str()))]
    pub async fn apply(
        &self,
        schema: DataSchemaRef,
        push_down: &Option<Extras>,
        ctx: &QueryContext,
    ) -> Result<Vec<BlockMeta>> {
        let block_pred: Pred = match push_down {
            Some(exprs) if !exprs.filters.is_empty() => {
                // for the time being, we only handle the first expr
                let verifiable_expression = RangeFilter::try_create(&exprs.filters[0], schema)?;
                Box::new(move |v: &BlockStatistics| verifiable_expression.eval(v))
            }
            _ => Box::new(|_: &BlockStatistics| Ok(true)),
        };

<<<<<<< HEAD
        let snapshot = self.table_snapshot.as_ref();
        let segment_num = snapshot.segments.len();
        let segment_locs = snapshot.segments.clone();
=======
        let segment_locs = self.table_snapshot.segments.clone();
        let segment_num = segment_locs.len();
>>>>>>> f76e4756

        if segment_locs.is_empty() {
            return Ok(vec![]);
        };

        let res = futures::stream::iter(segment_locs)
            .map(|(seg_loc, _v)| async {
                let reader = MetaReaders::segment_info_reader(ctx);
                // TODO version pls
                let segment_info = reader.read(seg_loc, None, 1).await?;
                Self::filter_segment(segment_info.as_ref(), &block_pred)
            })
            // configuration of the max size of buffered futures
            .buffered(std::cmp::min(10, segment_num))
            .try_collect::<Vec<_>>()
            .await?
            .into_iter()
            .flatten();

        Ok(res.collect())
    }

    #[inline]
    fn filter_segment(segment_info: &SegmentInfo, pred: &Pred) -> Result<Vec<BlockMeta>> {
        if pred(&segment_info.summary.col_stats)? {
            let block_num = segment_info.blocks.len();
            segment_info.blocks.iter().try_fold(
                Vec::with_capacity(block_num),
                |mut acc, block_meta| {
                    if pred(&block_meta.col_stats)? {
                        acc.push(block_meta.clone())
                    }
                    Ok(acc)
                },
            )
        } else {
            Ok(vec![])
        }
    }
}<|MERGE_RESOLUTION|>--- conflicted
+++ resolved
@@ -56,14 +56,8 @@
             _ => Box::new(|_: &BlockStatistics| Ok(true)),
         };
 
-<<<<<<< HEAD
-        let snapshot = self.table_snapshot.as_ref();
-        let segment_num = snapshot.segments.len();
-        let segment_locs = snapshot.segments.clone();
-=======
         let segment_locs = self.table_snapshot.segments.clone();
         let segment_num = segment_locs.len();
->>>>>>> f76e4756
 
         if segment_locs.is_empty() {
             return Ok(vec![]);
