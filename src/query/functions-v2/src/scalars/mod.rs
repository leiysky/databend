// Copyright 2022 Datafuse Labs.
//
// Licensed under the Apache License, Version 2.0 (the "License");
// you may not use this file except in compliance with the License.
// You may obtain a copy of the License at
//
//     http://www.apache.org/licenses/LICENSE-2.0
//
// Unless required by applicable law or agreed to in writing, software
// distributed under the License is distributed on an "AS IS" BASIS,
// WITHOUT WARRANTIES OR CONDITIONS OF ANY KIND, either express or implied.
// See the License for the specific language governing permissions and
// limitations under the License.

use common_expression::FunctionRegistry;
use ctor::ctor;

mod arithmetic;
mod arithmetic_modulo;
mod array;
mod boolean;
mod control;
mod datetime;
mod geo;
mod math;
mod tuple;
mod variant;

mod comparison;
mod string;
mod string_multi_args;

<<<<<<< HEAD
pub use comparison::check_pattern_type;
pub use comparison::is_like_pattern_escape;
pub use comparison::PatternType;

pub fn builtin_functions() -> FunctionRegistry {
=======
#[ctor]
pub static BUILTIN_FUNCTIONS: FunctionRegistry = builtin_functions();

fn builtin_functions() -> FunctionRegistry {
>>>>>>> d8ce9449
    let mut registry = FunctionRegistry::new();
    arithmetic::register(&mut registry);
    array::register(&mut registry);
    boolean::register(&mut registry);
    control::register(&mut registry);
    comparison::register(&mut registry);
    datetime::register(&mut registry);
    math::register(&mut registry);
    string::register(&mut registry);
    string_multi_args::register(&mut registry);
    tuple::register(&mut registry);
    variant::register(&mut registry);
    geo::register(&mut registry);
    registry
}<|MERGE_RESOLUTION|>--- conflicted
+++ resolved
@@ -30,18 +30,14 @@
 mod string;
 mod string_multi_args;
 
-<<<<<<< HEAD
 pub use comparison::check_pattern_type;
 pub use comparison::is_like_pattern_escape;
 pub use comparison::PatternType;
 
-pub fn builtin_functions() -> FunctionRegistry {
-=======
 #[ctor]
 pub static BUILTIN_FUNCTIONS: FunctionRegistry = builtin_functions();
 
 fn builtin_functions() -> FunctionRegistry {
->>>>>>> d8ce9449
     let mut registry = FunctionRegistry::new();
     arithmetic::register(&mut registry);
     array::register(&mut registry);
