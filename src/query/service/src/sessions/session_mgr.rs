--- conflicted
+++ resolved
@@ -20,28 +20,17 @@
 use std::sync::Arc;
 use std::time::Duration;
 
-<<<<<<< HEAD
 use common_base::base::{SingletonInstance, tokio};
-=======
 use backon::ExponentialBackoff;
-use common_base::base::tokio;
 use common_base::base::Runtime;
->>>>>>> 7128b8ab
 use common_base::base::SignalStream;
 use common_exception::ErrorCode;
 use common_exception::Result;
 use common_metrics::label_counter;
 use futures::future::Either;
 use futures::StreamExt;
-<<<<<<< HEAD
 use once_cell::sync::OnceCell;
-=======
-use opendal::layers::LoggingLayer;
-use opendal::layers::MetricsLayer;
-use opendal::layers::RetryLayer;
-use opendal::layers::TracingLayer;
 use opendal::Operator;
->>>>>>> 7128b8ab
 use parking_lot::RwLock;
 use tracing::debug;
 use tracing::info;
@@ -302,34 +291,4 @@
             }
         }
     }
-<<<<<<< HEAD
-=======
-
-    // Init the storage operator by config.
-    async fn init_storage_operator(conf: &Config) -> Result<Operator> {
-        // Enable exponential backoff by default
-        let op = init_operator(&conf.storage.params)?
-            .layer(RetryLayer::new(ExponentialBackoff::default()))
-            .layer(LoggingLayer)
-            .layer(TracingLayer)
-            .layer(MetricsLayer);
-        // OpenDAL will send a real request to underlying storage to check whether it works or not.
-        // If this check failed, it's highly possible that the users have configured it wrongly.
-        op.check().await.map_err(|e| {
-            ErrorCode::StorageUnavailable(format!(
-                "current configured storage is not available: {e}"
-            ))
-        })?;
-
-        Ok(op)
-    }
-
-    pub fn get_async_insert_queue(&self) -> Arc<RwLock<Option<Arc<AsyncInsertQueue>>>> {
-        self.async_insert_queue.clone()
-    }
-
-    pub fn get_query_logger(&self) -> Option<Arc<dyn Subscriber + Send + Sync>> {
-        self.query_logger.write().clone()
-    }
->>>>>>> 7128b8ab
 }