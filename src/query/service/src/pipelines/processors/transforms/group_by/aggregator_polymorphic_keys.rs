--- conflicted
+++ resolved
@@ -327,21 +327,12 @@
 }
 
 impl PolymorphicKeysHelper<HashMethodSerializer> for HashMethodSerializer {
-<<<<<<< HEAD
-    type State = SerializedKeysAggregatorState;
-    fn aggregate_state(&self) -> Self::State {
-        SerializedKeysAggregatorState {
-            area: Bump::new(),
-            data_state_map: UnsizedHashMap::new(),
-        }
-=======
     const SUPPORT_TWO_LEVEL: bool = true;
 
     type HashTable = UnsizedHashMap<[u8], usize>;
 
     fn create_hash_table(&self) -> Result<Self::HashTable> {
         Ok(UnsizedHashMap::new())
->>>>>>> bc41ba18
     }
 
     type ColumnBuilder<'a> = SerializedKeysColumnBuilder<'a>;
