--- conflicted
+++ resolved
@@ -14,11 +14,8 @@
 common-auth = { path = "../auth" }
 common-base = { path = "../base" }
 common-exception = { path = "../exception" }
-<<<<<<< HEAD
 common-expression = { path = "../../query/expression" }
-=======
 common-meta-types = { path = "../../meta/types" }
->>>>>>> 400e2e49
 
 anyhow = { workspace = true }
 async-trait = "0.1"
