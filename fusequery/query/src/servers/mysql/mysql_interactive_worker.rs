// Copyright 2020-2021 The Datafuse Authors.
//
// SPDX-License-Identifier: Apache-2.0.

use std::marker::PhantomData;
use std::time::Instant;

use common_datablocks::DataBlock;
use common_exception::ErrorCode;
use common_exception::Result;
use common_runtime::tokio;
use metrics::histogram;
use msql_srv::ErrorKind;
use msql_srv::InitWriter;
use msql_srv::MysqlShim;
use msql_srv::ParamParser;
use msql_srv::QueryResultWriter;
use msql_srv::StatementMetaWriter;
use tokio_stream::StreamExt;

use crate::interpreters::InterpreterFactory;
use crate::servers::mysql::writers::DFInitResultWriter;
use crate::servers::mysql::writers::DFQueryResultWriter;
use crate::sessions::FuseQueryContextRef;
use crate::sessions::SessionRef;
use crate::sql::DfHint;
use crate::sql::PlanParser;

struct InteractiveWorkerBase<W: std::io::Write>(PhantomData<W>);

pub struct InteractiveWorker<W: std::io::Write> {
    base: InteractiveWorkerBase<W>,
    session: SessionRef,
}

impl<W: std::io::Write> MysqlShim<W> for InteractiveWorker<W> {
    type Error = ErrorCode;

    fn on_prepare(&mut self, query: &str, writer: StatementMetaWriter<W>) -> Result<()> {
        if self.session.is_aborting() {
            writer.error(
                ErrorKind::ER_ABORTING_CONNECTION,
                "Aborting this connection. because we are try aborting server.".as_bytes(),
            )?;

            return Err(ErrorCode::AbortedSession(
                "Aborting this connection. because we are try aborting server.",
            ));
        }

        self.base
            .do_prepare(query, writer, self.session.create_context())
    }

    fn on_execute(
        &mut self,
        id: u32,
        param: ParamParser,
        writer: QueryResultWriter<W>,
    ) -> Result<()> {
        if self.session.is_aborting() {
            writer.error(
                ErrorKind::ER_ABORTING_CONNECTION,
                "Aborting this connection. because we are try aborting server.".as_bytes(),
            )?;

            return Err(ErrorCode::AbortedSession(
                "Aborting this connection. because we are try aborting server.",
            ));
        }

        self.base
            .do_execute(id, param, writer, self.session.create_context())
    }

    fn on_close(&mut self, id: u32) {
        self.base.do_close(id, self.session.create_context());
    }

    fn on_query(&mut self, query: &str, writer: QueryResultWriter<W>) -> Result<()> {
        if self.session.is_aborting() {
            writer.error(
                ErrorKind::ER_ABORTING_CONNECTION,
                "Aborting this connection. because we are try aborting server.".as_bytes(),
            )?;

            return Err(ErrorCode::AbortedSession(
                "Aborting this connection. because we are try aborting server.",
            ));
        }

        let start = Instant::now();
        let context = self.session.create_context();

<<<<<<< HEAD
        context.attach_query_str(query);
        DFQueryResultWriter::create(writer).write(self.base.do_query(query, context))?;
=======
        context.attach_query_info(query);
        if let Err(cause) =
            DFQueryResultWriter::create(writer).write(self.base.do_query(query, context))
        {
            let new_error = cause.add_message(query);
            return Err(new_error);
        };
>>>>>>> c0a95d5d

        histogram!(
            super::mysql_metrics::METRIC_MYSQL_PROCESSOR_REQUEST_DURATION,
            start.elapsed()
        );

        Ok(())
    }

    fn on_init(&mut self, database_name: &str, writer: InitWriter<W>) -> Result<()> {
        if self.session.is_aborting() {
            writer.error(
                ErrorKind::ER_ABORTING_CONNECTION,
                "Aborting this connection. because we are try aborting server.".as_bytes(),
            )?;

            return Err(ErrorCode::AbortedSession(
                "Aborting this connection. because we are try aborting server.",
            ));
        }

        let context = self.session.create_context();
        DFInitResultWriter::create(writer).write(self.base.do_init(database_name, context))
    }
}

impl<W: std::io::Write> InteractiveWorkerBase<W> {
    fn do_prepare(
        &mut self,
        _: &str,
        writer: StatementMetaWriter<'_, W>,
        _: FuseQueryContextRef,
    ) -> Result<()> {
        writer.error(
            ErrorKind::ER_UNKNOWN_ERROR,
            "Prepare is not support in DataFuse.".as_bytes(),
        )?;
        Ok(())
    }

    fn do_execute(
        &mut self,
        _: u32,
        _: ParamParser<'_>,
        writer: QueryResultWriter<'_, W>,
        _: FuseQueryContextRef,
    ) -> Result<()> {
        writer.error(
            ErrorKind::ER_UNKNOWN_ERROR,
            "Execute is not support in DataFuse.".as_bytes(),
        )?;
        Ok(())
    }

    fn do_close(&mut self, _: u32, _: FuseQueryContextRef) {}

    fn do_query(&mut self, query: &str, context: FuseQueryContextRef) -> Result<Vec<DataBlock>> {
        log::debug!("{}", query);

        let runtime = Self::build_runtime()?;
        let (plan, hints) = PlanParser::create(context.clone()).build_with_hint_from_sql(query);

        let fetch_query_blocks = || -> Result<Vec<DataBlock>> {
            let interpreter = InterpreterFactory::get(context.clone(), plan?)?;
            let data_stream = runtime.block_on(interpreter.execute())?;

            runtime.block_on(data_stream.collect::<Result<Vec<DataBlock>>>())
        };
        let blocks = fetch_query_blocks();
        match blocks {
            Ok(v) => Ok(v),
            Err(e) => {
                let hint = hints.iter().find(|v| v.error_code.is_some());
                if let Some(DfHint {
                    error_code: Some(code),
                    ..
                }) = hint
                {
                    if *code == e.code() {
                        Ok(vec![DataBlock::empty()])
                    } else {
                        let actual_code = e.code();
                        Err(e.add_message(format!(
                            "Expected server error code: {} but got: {}.",
                            code, actual_code
                        )))
                    }
                } else {
                    Err(e)
                }
            }
        }
    }

    fn do_init(&mut self, database_name: &str, context: FuseQueryContextRef) -> Result<()> {
        self.do_query(&format!("USE {};", database_name), context)?;
        Ok(())
    }

    fn build_runtime() -> Result<tokio::runtime::Runtime> {
        tokio::runtime::Builder::new_multi_thread()
            .enable_all()
            .build()
            .map_err(|tokio_error| ErrorCode::TokioError(format!("{}", tokio_error)))
    }
}

impl<W: std::io::Write> InteractiveWorker<W> {
    pub fn create(session: SessionRef) -> InteractiveWorker<W> {
        InteractiveWorker::<W> {
            session,
            base: InteractiveWorkerBase::<W>(PhantomData::<W>),
        }
    }
}<|MERGE_RESOLUTION|>--- conflicted
+++ resolved
@@ -92,18 +92,13 @@
         let start = Instant::now();
         let context = self.session.create_context();
 
-<<<<<<< HEAD
         context.attach_query_str(query);
-        DFQueryResultWriter::create(writer).write(self.base.do_query(query, context))?;
-=======
-        context.attach_query_info(query);
         if let Err(cause) =
             DFQueryResultWriter::create(writer).write(self.base.do_query(query, context))
         {
             let new_error = cause.add_message(query);
             return Err(new_error);
         };
->>>>>>> c0a95d5d
 
         histogram!(
             super::mysql_metrics::METRIC_MYSQL_PROCESSOR_REQUEST_DURATION,
