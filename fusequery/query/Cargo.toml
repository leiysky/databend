--- conflicted
+++ resolved
@@ -68,13 +68,8 @@
 structopt = "0.3"
 structopt-toml = "0.4.5"
 threadpool = "1.8.1"
-<<<<<<< HEAD
-tokio = { version = "1.6", features = ["macros", "rt", "rt-multi-thread", "sync"] }
+tokio = { version = "1.7", features = ["macros", "rt", "rt-multi-thread", "sync"] }
 tokio-stream = { version = "0.1", features = ["net"] }
-=======
-tokio = { version = "1.7", features = ["macros", "rt","rt-multi-thread", "sync"] }
-tokio-stream = "0.1"
->>>>>>> adf90ecb
 toml = "0.5.6"
 tonic = "0.4"
 warp = "0.3.1"
